--- conflicted
+++ resolved
@@ -231,9 +231,11 @@
                 response.your_ip_address,
                 self.iface_name.to_owned(),
             ) {
-                Ok(_result) => #[cfg(target_os = "windows")]
-                {
-                    self.arp = Some(_result);
+                Ok(_result) => {
+                    #[cfg(target_os = "windows")]
+                    {
+                        self.arp = Some(_result);
+                    }
                 }
                 Err(error) => error!("ARP error: {:?}", error),
             }
@@ -266,17 +268,8 @@
         #[cfg(any(target_os = "freebsd", target_os = "macos"))]
         {
             if hw_unicast {
-<<<<<<< HEAD
-                return self.bpf_data.send(
-                    &self.server_ip_address,
-                    &destination,
-                    response,
-                    max_size,
-                );
-=======
                 return self.bpf_data
-                    .send(&self.server_ip_address, &destination, response);
->>>>>>> 46f99310
+                    .send(&self.server_ip_address, &destination, response, max_size);
             }
         }
 
